--- conflicted
+++ resolved
@@ -15,9 +15,6 @@
     runs-on: ${{ matrix.os }}
     strategy:
       matrix:
-<<<<<<< HEAD
-        python-version: ["3.9", "3.10", "3.11", "3.12", "3.13"]
-=======
         include:
           - os: ubuntu-24.04
             python-version: "3.9"
@@ -31,7 +28,6 @@
             python-version: "3.13"
           - os: macos-14
             python-version: "3.13"
->>>>>>> af423cd3
 
     steps:
     - uses: actions/checkout@v4
