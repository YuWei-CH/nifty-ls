--- conflicted
+++ resolved
@@ -25,13 +25,8 @@
     return gen_data(N=3_000)
 
 
-<<<<<<< HEAD
-@pytest.fixture(params=nifty_ls.backends.NONE_CHI2_BACKEND_NAMES + ['astropy'])
-def none_chi2_backend(request):
-=======
 @pytest.fixture(params=nifty_ls.backends.STANDARD_BACKEND_NAMES + ['astropy'])
 def standard_backend(request):
->>>>>>> af423cd3
     """Parametrize over all nifty-ls backends, and astropy."""
     if request.param not in nifty_ls.core.AVAILABLE_BACKENDS and request.param not in (
         'astropy',
@@ -55,15 +50,6 @@
 class TestPerf:
     """Benchmark nifty-ls versus astropy's FFT-based implementation."""
 
-<<<<<<< HEAD
-    @pytest.mark.parametrize('Nf', [1_000, 10_000, 100_000])
-    def test_none_chi2(self, bench_data, Nf, benchmark, none_chi2_backend):
-        if none_chi2_backend == 'astropy':
-            benchmark(astropy_ls, **bench_data, Nf=Nf, use_fft=True)
-        else:
-            benchmark(
-                nifty_ls.lombscargle, **bench_data, Nf=Nf, backend=none_chi2_backend
-=======
     @pytest.mark.parametrize('Nf', [10_000, 100_000, 1000_000])
     def test_standard(self, bench_data, Nf, benchmark, standard_backend):
         benchmark.group = 'standard'
@@ -72,7 +58,6 @@
         else:
             benchmark(
                 nifty_ls.lombscargle, **bench_data, Nf=Nf, backend=standard_backend
->>>>>>> af423cd3
             )
         # Usually this benchmark isn't very useful, since one will always use the
         # compiled extensions in practice, but if looking at the performance
@@ -83,82 +68,40 @@
         #     benchmark(nifty_ls.lombscargle, **bench_data, fmin=0.1, fmax=10.0, Nf=Nf,
         #               _no_cpp_helpers=True).power
 
-<<<<<<< HEAD
-    """Benchmark fastchi2 implement in nifty-ls versus astropy's FFT-based implementation."""
-
-    @pytest.mark.parametrize('nterms', [2, 4])
-    @pytest.mark.parametrize(
-        'Nf', [1_000, 10_000]
-    )  # Decrease Nf to minimize the execution time of astropy_fastchi2.
-    def test_chi2(self, bench_data, Nf, nterms, benchmark, chi2_backend):
-        if chi2_backend == 'astropy_fastchi2':
-            benchmark(
-                astropy_ls_fastchi2, **bench_data, Nf=Nf, nterms=nterms, use_fft=True
-            )
-=======
     @pytest.mark.parametrize('Nf', [10_000])
     def test_chi2_nterms4(self, bench_data, Nf, benchmark, chi2_backend):
         """Benchmark chi2 backends with nterms=4 and fixed Nf=10000."""
         benchmark.group = 'chi2_nterms4'
         if chi2_backend == 'astropy_fastchi2':
             benchmark(astropy_ls_fastchi2, **bench_data, Nf=Nf, nterms=4)
->>>>>>> af423cd3
         else:
             benchmark(
                 nifty_ls.lombscargle,
                 **bench_data,
                 Nf=Nf,
-<<<<<<< HEAD
-                nterms=nterms,
-                backend=chi2_backend,
-=======
                 backend=chi2_backend,
                 nterms=4,
->>>>>>> af423cd3
             )
 
 
 @pytest.mark.parametrize('Nf', [1_000])
-<<<<<<< HEAD
-class TestNoneChi2BatchedPerf:
-    @pytest.mark.parametrize(
-        'none_chi2_backend',
-        list(
-            set(nifty_ls.backends.NONE_CHI2_BACKEND_NAMES)
-=======
 class TestBatchedPerf:
     @pytest.mark.parametrize(
         'standard_backend',
         list(
             set(nifty_ls.backends.STANDARD_BACKEND_NAMES)
->>>>>>> af423cd3
             & set(nifty_ls.core.AVAILABLE_BACKENDS)
         ),
         indirect=True,
     )
-<<<<<<< HEAD
-    def test_batched_none_chi2(
-        self, batched_bench_data, Nf, benchmark, none_chi2_backend
-    ):
-=======
     def test_batched_standard(
         self, batched_bench_data, Nf, benchmark, standard_backend
     ):
         benchmark.group = 'batched_standard'
->>>>>>> af423cd3
         benchmark(
             nifty_ls.lombscargle,
             **batched_bench_data,
             Nf=Nf,
-<<<<<<< HEAD
-            backend=none_chi2_backend,
-        )
-
-    @pytest.mark.parametrize(
-        'none_chi2_backend',
-        list(
-            set(nifty_ls.backends.NONE_CHI2_BACKEND_NAMES)
-=======
             backend=standard_backend,
         )
 
@@ -166,22 +109,15 @@
         'standard_backend',
         list(
             set(nifty_ls.backends.STANDARD_BACKEND_NAMES)
->>>>>>> af423cd3
             & set(nifty_ls.core.AVAILABLE_BACKENDS)
         )
         + ['astropy'],
         indirect=True,
     )
-<<<<<<< HEAD
-    def test_unbatched_none_chi2(
-        self, batched_bench_data, Nf, benchmark, none_chi2_backend
-    ):
-=======
     def test_unbatched_standard(
         self, batched_bench_data, Nf, benchmark, standard_backend
     ):
         benchmark.group = 'batched_standard'
->>>>>>> af423cd3
         t = batched_bench_data['t']
         y_batch = batched_bench_data['y']
         dy_batch = batched_bench_data['dy']
@@ -197,11 +133,7 @@
                     fmin=fmin,
                     fmax=fmax,
                     Nf=Nf,
-<<<<<<< HEAD
-                    backend=none_chi2_backend,
-=======
                     backend=standard_backend,
->>>>>>> af423cd3
                 )
 
         def _astropy():
@@ -216,11 +148,7 @@
                     use_fft=True,
                 )
 
-<<<<<<< HEAD
-        if none_chi2_backend == 'astropy':
-=======
         if standard_backend == 'astropy':
->>>>>>> af423cd3
             benchmark(_astropy)
         else:
             benchmark(_nifty)
